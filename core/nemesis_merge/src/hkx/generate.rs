--- conflicted
+++ resolved
@@ -62,20 +62,6 @@
                 //     tracing::trace!("variable_id_map = {:#?}", variable_id_map);
                 // }
 
-<<<<<<< HEAD
-                // create id_maps
-                // hkx ids
-                //
-                // 0_master.hkx: $eventNames[speed]$
-                // $name$.hkx:   $eventNames[speed]$
-
-                // let ser = serde_hkx::bytes::ser::ByteSerializer::from_maps(
-                //     // event_id_map,
-                //     // variable_id_map,
-                //     &header,
-                // );
-                serde_hkx::bytes::ser::to_bytes(&class_map, &header)?
-=======
                 // Convert to hkx bytes & Replace nemesis id.
                 let header = HkxHeader::new_skyrim_se();
                 let event_id_map = event_id_map.unwrap_or_else(EventIdMap::new);
@@ -86,7 +72,6 @@
                     .with_context(|_| HkxSerSnafu {
                         path: output_path.clone(),
                     })?
->>>>>>> 61520c66
             };
 
             output_path.set_extension("hkx");
